--- conflicted
+++ resolved
@@ -597,7 +597,6 @@
           error: error.message
         });
       }
-<<<<<<< HEAD
 
       let parsedData;
       try {
@@ -632,8 +631,7 @@
           itemType: Array.isArray(parsedData) ? 'array' : 'object'
         }
       });
-=======
->>>>>>> f934b8df
+
          } else {
        // Get all keys for project:table (keys only, no data)
        const searchPattern = `${project}:${table}:*`;
