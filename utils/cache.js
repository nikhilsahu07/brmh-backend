--- conflicted
+++ resolved
@@ -465,10 +465,7 @@
 
     console.log(`📋 Query params: project=${project}, table=${table}, key=${key}, pattern=${pattern}`);
 
-    // Set proper headers to prevent content-length mismatch
-    res.setHeader('Content-Type', 'application/json');
-    res.setHeader('Cache-Control', 'no-cache');
-    res.setHeader('Connection', 'close');
+    // Let Express handle all headers automatically to prevent content-length mismatch
 
     if (pattern) {
       // Get multiple keys matching pattern
@@ -582,10 +579,35 @@
           });
         }
         
+        // Calculate data length and metadata
+        const dataLength = Array.isArray(parsedData) ? parsedData.length : 1;
+        const dataSize = Buffer.byteLength(JSON.stringify(parsedData), 'utf8');
+        const dataSizeFormatted = `${(dataSize / 1024).toFixed(2)} KB`;
+        
+        console.log(`📊 Cache response metadata:`, {
+          key: cacheKey,
+          dataLength: dataLength,
+          dataSize: dataSize,
+          dataSizeFormatted: dataSizeFormatted,
+          isArray: Array.isArray(parsedData)
+        });
+        
+        // Check if response is too large (warn if over 10MB)
+        if (dataSize > 10 * 1024 * 1024) {
+          console.warn(`⚠️ Large response detected: ${dataSizeFormatted} for key: ${cacheKey}`);
+        }
+        
         const responseData = {
           message: "Cached data retrieved",
           key: cacheKey,
-          data: parsedData
+          data: parsedData,
+          metadata: {
+            dataLength: dataLength,
+            dataSize: dataSize,
+            dataSizeFormatted: dataSizeFormatted,
+            isArray: Array.isArray(parsedData),
+            itemType: Array.isArray(parsedData) ? 'array' : 'object'
+          }
         };
         
         return res.status(200).json(responseData);
@@ -597,82 +619,7 @@
           error: error.message
         });
       }
-
-      let parsedData;
-      try {
-        parsedData = JSON.parse(value);
-        console.log(`✅ Retrieved data for key: ${cacheKey}`);
-        
-        // Validate that the parsed data is not corrupted
-        if (parsedData === null || parsedData === undefined) {
-          console.error(`❌ Parsed data is null/undefined for key: ${cacheKey}`);
-          return res.status(500).json({
-            message: "Cached data is corrupted",
-            key: cacheKey,
-            error: "Parsed data is null or undefined"
-          });
-        }
-      } catch (parseError) {
-        console.error(`❌ Failed to parse JSON for key: ${cacheKey}`, parseError);
-        console.error(`❌ Raw value length: ${value ? value.length : 'null'}`);
-        console.error(`❌ Raw value preview: ${value ? value.substring(0, 200) + '...' : 'null'}`);
-        return res.status(500).json({
-          message: "Failed to parse cached data",
-          key: cacheKey,
-          error: parseError.message
-        });
-      }
-      
-      // Calculate data length and metadata
-      const dataLength = Array.isArray(parsedData) ? parsedData.length : 1;
-      const dataSize = Buffer.byteLength(JSON.stringify(parsedData), 'utf8');
-      const dataSizeFormatted = `${(dataSize / 1024).toFixed(2)} KB`;
-      
-      console.log(`📊 Cache response metadata:`, {
-        key: cacheKey,
-        dataLength: dataLength,
-        dataSize: dataSize,
-        dataSizeFormatted: dataSizeFormatted,
-        isArray: Array.isArray(parsedData)
-      });
-      
-      // Check if response is too large (warn if over 10MB)
-      if (dataSize > 10 * 1024 * 1024) {
-        console.warn(`⚠️ Large response detected: ${dataSizeFormatted} for key: ${cacheKey}`);
-      }
-      
-      // Prepare response object
-      const responseData = {
-        message: "Cached data retrieved",
-        key: cacheKey,
-        data: parsedData,
-        metadata: {
-          dataLength: dataLength,
-          dataSize: dataSize,
-          dataSizeFormatted: dataSizeFormatted,
-          isArray: Array.isArray(parsedData),
-          itemType: Array.isArray(parsedData) ? 'array' : 'object'
-        }
-<<<<<<< HEAD
-      };
-      
-      // Let Express handle all headers automatically to prevent content-length mismatch
-      // Use res.json() which automatically sets Content-Type and Content-Length
-      try {
-        return res.status(200).json(responseData);
-      } catch (responseError) {
-        console.error(`❌ Error sending response for key: ${cacheKey}`, responseError);
-        return res.status(500).json({
-          message: "Failed to send response",
-          key: cacheKey,
-          error: responseError.message
-        });
-      }
-=======
-      });
-
->>>>>>> 3506084c
-         } else {
+    } else {
        // Get all keys for project:table (keys only, no data)
        const searchPattern = `${project}:${table}:*`;
        console.log(`🔎 Searching for all keys with pattern: ${searchPattern}`);
